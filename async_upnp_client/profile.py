# -*- coding: utf-8 -*-
"""UPnP base-profile module."""

import logging

from datetime import timedelta
<<<<<<< HEAD
from typing import Dict, List, Optional, Set
=======
from typing import Dict
from typing import List
from typing import Optional
from typing import Set
>>>>>>> af5ebdf2

from async_upnp_client import UpnpAction
from async_upnp_client import UpnpDevice
from async_upnp_client import UpnpEventHandler
from async_upnp_client import UpnpService
from async_upnp_client import UpnpStateVariable
from async_upnp_client.search import async_search


_LOGGER = logging.getLogger(__name__)


SUBSCRIBE_TIMEOUT = timedelta(minutes=30)


class UpnpProfileDevice:
    """
    Base class for UpnpProfileDevices.

    Override _SERVICE_TYPES for aliases.
    """

    DEVICE_TYPES = []  # type: List[str]

    _SERVICE_TYPES = {}  # type: Dict[str, Set[str]]

    @classmethod
    async def async_search(cls) -> Set[Dict]:
        """
        Search for this device type.

        This only returns search info, not a profile itself.

        :return: Set of devices (dicts) found
        """
        responses = set()

        async def on_response(data):
            if 'st' in data and data['st'] in cls.DEVICE_TYPES:
                responses.add(data)
<<<<<<< HEAD
        async_search(async_callback=on_response)

        return responses
=======
        await async_search(async_callback=on_response)

        return responses

    @classmethod
    async def async_discover(cls) -> Set[Dict]:
        """Alias for async_search."""
        return await cls.async_search()
>>>>>>> af5ebdf2

    def __init__(self, device: UpnpDevice, event_handler: UpnpEventHandler) -> None:
        """Initializer."""
        self.device = device
        self._event_handler = event_handler
        self.on_event = None

    @property
    def name(self) -> str:
        """Get the name of the device."""
        return self.device.name

    @property
    def manufacturer(self) -> str:
        """Get the manufacturer of this device."""
        return self.device.manufacturer

    @property
    def model_description(self) -> Optional[str]:
        """Get the model description of this device."""
        return self.device.model_description

    @property
    def model_name(self) -> str:
        """Get the model name of this device."""
        return self.device.model_name

    @property
    def model_number(self) -> Optional[str]:
        """Get the model number of this device."""
        return self.device.model_number

    @property
    def udn(self) -> str:
        """Get the UDN of the device."""
        return self.device.udn

    def _service(self, service_type_abbreviation: str) -> Optional[UpnpService]:
        """Get UpnpService by service_type or alias."""
        if not self.device:
            return None

        if service_type_abbreviation not in self._SERVICE_TYPES:
            return None

        for service_type in self._SERVICE_TYPES[service_type_abbreviation]:
            if self.device.has_service(service_type):
                return self.device.service(service_type)

        return None

    def _state_variable(self, service_name: str,
                        state_variable_name: str) -> Optional[UpnpStateVariable]:
        """Get state_variable from service."""
        service = self._service(service_name)
        if not service:
            return None

        return service.state_variable(state_variable_name)

    def _action(self, service_name: str, action_name: str) -> Optional[UpnpAction]:
        """Check if service has action."""
        service = self._service(service_name)
        if not service:
            return None

        return service.action(action_name)

    def _interesting_service(self, service: UpnpService) -> bool:
        """Check if service is a service we're interested in."""
        service_type = service.service_type
        for service_types in self._SERVICE_TYPES.values():
            if service_type in service_types:
                return True

        return False

    async def async_subscribe_services(self) -> timedelta:
        """(Re-)Subscribe to services."""
        for service in self.device.services.values():
            # ensure we are interested in this service_type
            if not self._interesting_service(service):
                continue

            service.on_event = self._on_event
            if self._event_handler.sid_for_service(service) is None:
                _LOGGER.debug('Subscribing to service: %s', service)
                success, _ = \
                    await self._event_handler.async_subscribe(service, timeout=SUBSCRIBE_TIMEOUT)
                if not success:
                    _LOGGER.debug('Failed subscribing to: %s', service)
            else:
                _LOGGER.debug('Resubscribing to service: %s', service)
                success, _ = \
                    await self._event_handler.async_resubscribe(service, timeout=SUBSCRIBE_TIMEOUT)

                # could not renew subscription, try subscribing again
                if not success:
                    _LOGGER.debug('Failed resubscribing to: %s', service)

                    success, _ = \
                        await self._event_handler.async_subscribe(service,
                                                                  timeout=SUBSCRIBE_TIMEOUT)
                    if not success:
                        _LOGGER.debug('Failed subscribing to: %s', service)

        return SUBSCRIBE_TIMEOUT

    async def async_unsubscribe_services(self):
        """Unsubscribe from all subscribed services."""
        await self._event_handler.async_unsubscribe_all()

    def _on_event(self, service: UpnpService, state_variables: List[UpnpStateVariable]):
        """
        State variable(s) changed. Override to handle events.

        :param service Service which sent the event.
        :param state_variables State variables which have been changed.
        """
        if self.on_event:
            # pylint: disable=not-callable
            self.on_event(service, state_variables)<|MERGE_RESOLUTION|>--- conflicted
+++ resolved
@@ -4,14 +4,10 @@
 import logging
 
 from datetime import timedelta
-<<<<<<< HEAD
-from typing import Dict, List, Optional, Set
-=======
 from typing import Dict
 from typing import List
 from typing import Optional
 from typing import Set
->>>>>>> af5ebdf2
 
 from async_upnp_client import UpnpAction
 from async_upnp_client import UpnpDevice
@@ -52,11 +48,6 @@
         async def on_response(data):
             if 'st' in data and data['st'] in cls.DEVICE_TYPES:
                 responses.add(data)
-<<<<<<< HEAD
-        async_search(async_callback=on_response)
-
-        return responses
-=======
         await async_search(async_callback=on_response)
 
         return responses
@@ -65,7 +56,6 @@
     async def async_discover(cls) -> Set[Dict]:
         """Alias for async_search."""
         return await cls.async_search()
->>>>>>> af5ebdf2
 
     def __init__(self, device: UpnpDevice, event_handler: UpnpEventHandler) -> None:
         """Initializer."""
