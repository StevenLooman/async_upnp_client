--- conflicted
+++ resolved
@@ -35,11 +35,7 @@
 
 setup(
     name="async_upnp_client",
-<<<<<<< HEAD
-    version="0.25.0.dev0",
-=======
     version="0.25.0",
->>>>>>> 39732617
     description="Async UPnP Client",
     long_description=LONG_DESCRIPTION,
     url="https://github.com/StevenLooman/async_upnp_client",
