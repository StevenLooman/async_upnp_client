--- conflicted
+++ resolved
@@ -35,11 +35,7 @@
 
 setup(
     name="async_upnp_client",
-<<<<<<< HEAD
     version="0.23.0.dev0",
-=======
-    version="0.22.13.dev0",
->>>>>>> b01d804c
     description="Async UPnP Client",
     long_description=LONG_DESCRIPTION,
     url="https://github.com/StevenLooman/async_upnp_client",
